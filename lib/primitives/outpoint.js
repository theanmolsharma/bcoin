/*!
 * outpoint.js - outpoint object for bcoin
 * Copyright (c) 2014-2017, Christopher Jeffrey (MIT License).
 * https://github.com/bcoin-org/bcoin
 */

'use strict';

const assert = require('assert');
const bio = require('bufio');
const util = require('../utils/util');
const consensus = require('../protocol/consensus');

/**
 * Outpoint
 * Represents a COutPoint.
 * @alias module:primitives.Outpoint
 * @property {Hash} hash
 * @property {Number} index
 */

class Outpoint {
  /**
   * Create an outpoint.
   * @constructor
   * @param {Hash?} hash
   * @param {Number?} index
   */

  constructor(hash, index) {
    this.hash = consensus.NULL_HASH;
    this.index = 0xffffffff;

    if (hash != null) {
      assert(typeof hash === 'string', 'Hash must be a string.');
      assert((index >>> 0) === index, 'Index must be a uint32.');
      this.hash = hash;
      this.index = index;
    }
  }

  /**
   * Inject properties from options object.
   * @private
   * @param {Object} options
   */

  fromOptions(options) {
    assert(options, 'Outpoint data is required.');
    assert(typeof options.hash === 'string', 'Hash must be a string.');
    assert((options.index >>> 0) === options.index, 'Index must be a uint32.');
    this.hash = options.hash;
    this.index = options.index;
    return this;
  }

  /**
   * Instantate outpoint from options object.
   * @param {Object} options
   * @returns {Outpoint}
   */

  static fromOptions(options) {
    return new this().fromOptions(options);
  }

  /**
   * Clone the outpoint.
   * @returns {Outpoint}
   */

  clone() {
    const outpoint = new this.constructor();
    outpoint.hash = this.value;
    outpoint.index = this.index;
    return outpoint;
  }

<<<<<<< HEAD
Outpoint.prototype.clone = function clone() {
  const outpoint = new Outpoint();
  outpoint.hash = this.hash;
  outpoint.index = this.index;
  return outpoint;
};
=======
  /**
   * Test equality against another outpoint.
   * @param {Outpoint} prevout
   * @returns {Boolean}
   */
>>>>>>> 447d0c82

  equals(prevout) {
    assert(Outpoint.isOutpoint(prevout));
    return this.hash === prevout.hash
      && this.index === prevout.index;
  }

  /**
   * Compare against another outpoint (BIP69).
   * @param {Outpoint} prevout
   * @returns {Number}
   */

  compare(prevout) {
    assert(Outpoint.isOutpoint(prevout));

    const cmp = strcmp(this.txid(), prevout.txid());

    if (cmp !== 0)
      return cmp;

    return this.index - prevout.index;
  }

  /**
   * Test whether the outpoint is null (hash of zeroes
   * with max-u32 index). Used to detect coinbases.
   * @returns {Boolean}
   */

  isNull() {
    return this.index === 0xffffffff && this.hash === consensus.NULL_HASH;
  }

  /**
   * Get little-endian hash.
   * @returns {Hash}
   */

  rhash() {
    return util.revHex(this.hash);
  }

  /**
   * Get little-endian hash.
   * @returns {Hash}
   */

  txid() {
    return this.rhash();
  }

  /**
   * Serialize outpoint to a key
   * suitable for a hash table.
   * @returns {String}
   */

  toKey() {
    return Outpoint.toKey(this.hash, this.index);
  }

  /**
   * Inject properties from hash table key.
   * @private
   * @param {String} key
   * @returns {Outpoint}
   */

  fromKey(key) {
    assert(key.length > 64);
    this.hash = key.slice(0, 64);
    this.index = parseInt(key.slice(64), 10);
    return this;
  }

  /**
   * Instantiate outpoint from hash table key.
   * @param {String} key
   * @returns {Outpoint}
   */

  static fromKey(key) {
    return new this().fromKey(key);
  }

  /**
   * Write outpoint to a buffer writer.
   * @param {BufferWriter} bw
   */

  toWriter(bw) {
    bw.writeHash(this.hash);
    bw.writeU32(this.index);
    return bw;
  }

  /**
   * Calculate size of outpoint.
   * @returns {Number}
   */

  getSize() {
    return 36;
  }

  /**
   * Serialize outpoint.
   * @returns {Buffer}
   */

  toRaw() {
    return this.toWriter(bio.write(36)).render();
  }

  /**
   * Inject properties from buffer reader.
   * @private
   * @param {BufferReader} br
   */

  fromReader(br) {
    this.hash = br.readHash('hex');
    this.index = br.readU32();
    return this;
  }

  /**
   * Inject properties from serialized data.
   * @private
   * @param {Buffer} data
   */

  fromRaw(data) {
    return this.fromReader(bio.read(data));
  }

  /**
   * Instantiate outpoint from a buffer reader.
   * @param {BufferReader} br
   * @returns {Outpoint}
   */

  static fromReader(br) {
    return new this().fromReader(br);
  }

  /**
   * Instantiate outpoint from serialized data.
   * @param {Buffer} data
   * @returns {Outpoint}
   */

  static fromRaw(data) {
    return new this().fromRaw(data);
  }

  /**
   * Inject properties from json object.
   * @private
   * @params {Object} json
   */

  fromJSON(json) {
    assert(json, 'Outpoint data is required.');
    assert(typeof json.hash === 'string', 'Hash must be a string.');
    assert((json.index >>> 0) === json.index, 'Index must be a uint32.');
    this.hash = util.revHex(json.hash);
    this.index = json.index;
    return this;
  }

  /**
   * Convert the outpoint to an object suitable
   * for JSON serialization. Note that the hash
   * will be reversed to abide by bitcoind's legacy
   * of little-endian uint256s.
   * @returns {Object}
   */

  toJSON() {
    return {
      hash: util.revHex(this.hash),
      index: this.index
    };
  }

  /**
   * Instantiate outpoint from json object.
   * @param {Object} json
   * @returns {Outpoint}
   */

  static fromJSON(json) {
    return new this().fromJSON(json);
  }

  /**
   * Inject properties from tx.
   * @private
   * @param {TX} tx
   * @param {Number} index
   */

  fromTX(tx, index) {
    assert(tx);
    assert(typeof index === 'number');
    assert(index >= 0);
    this.hash = tx.hash('hex');
    this.index = index;
    return this;
  }

  /**
   * Instantiate outpoint from tx.
   * @param {TX} tx
   * @param {Number} index
   * @returns {Outpoint}
   */

  static fromTX(tx, index) {
    return new this().fromTX(tx, index);
  }

  /**
   * Serialize outpoint to a key
   * suitable for a hash table.
   * @param {Hash} hash
   * @param {Number} index
   * @returns {String}
   */

  static toKey(hash, index) {
    assert(typeof hash === 'string');
    assert(hash.length === 64);
    assert(index >= 0);
    return hash + index;
  }

  /**
   * Convert the outpoint to a user-friendly string.
   * @returns {String}
   */

  inspect() {
    return `<Outpoint: ${this.rhash()}/${this.index}>`;
  }

  /**
   * Test an object to see if it is an outpoint.
   * @param {Object} obj
   * @returns {Boolean}
   */

  static isOutpoint(obj) {
    return obj instanceof Outpoint;
  }
}

/*
 * Helpers
 */

function strcmp(a, b) {
  const len = Math.min(a.length, b.length);

  for (let i = 0; i < len; i++) {
    if (a[i] < b[i])
      return -1;
    if (a[i] > b[i])
      return 1;
  }

  if (a.length < b.length)
    return -1;

  if (a.length > b.length)
    return 1;

  return 0;
}

/*
 * Expose
 */

module.exports = Outpoint;<|MERGE_RESOLUTION|>--- conflicted
+++ resolved
@@ -71,25 +71,16 @@
 
   clone() {
     const outpoint = new this.constructor();
-    outpoint.hash = this.value;
+    outpoint.hash = this.hash;
     outpoint.index = this.index;
     return outpoint;
   }
 
-<<<<<<< HEAD
-Outpoint.prototype.clone = function clone() {
-  const outpoint = new Outpoint();
-  outpoint.hash = this.hash;
-  outpoint.index = this.index;
-  return outpoint;
-};
-=======
   /**
    * Test equality against another outpoint.
    * @param {Outpoint} prevout
    * @returns {Boolean}
    */
->>>>>>> 447d0c82
 
   equals(prevout) {
     assert(Outpoint.isOutpoint(prevout));
